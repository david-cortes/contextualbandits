# Contextual Bandits


This Python package contains implementations of methods from different papers dealing with contextual bandit problems, as well as adaptations from typical multi-armed bandits strategies. It aims to provide an easy way to prototype and compare ideas, to reproduce research papers that don't provide easily-available implementations of their proposed algorithms, and to serve as a guide in learning about contextual bandits.

For details about the implementations, or if you would like to cite this in your research, see ["Adapting multi-armed bandits policies to contextual bandits scenarios"](https://arxiv.org/abs/1811.04383).


## Installation

Package is available on PyPI, can be installed with 

```pip install contextualbandits```

or if that fails:
```
pip install --no-use-pep517 contextualbandits
```

<<<<<<< HEAD

_Note: as of version 0.2.0, this package contains Cython code which needs to be compiled - meaning, it requires a C compiler and setting up Python's setuptools to use it. If for some reason the latest version fails to install in your setup, it's still possible to install an earlier version which was pure-python with `pip install contextualbandits==0.1.8.5` (also available in this GitHub page under branch `no_cython`)._

=======
Fedora Linux users can install package using dnf package manager:

```dnf install python3-contextualbandits```
>>>>>>> 8027bd0f

## Problem description

Contextual bandits, also known as multi-armed bandits with covariates or associative reinforcement learning, is a problem similar to multi-armed bandits, but with the difference that side information or covariates are available at each iteration and can be used to select an arm, whose rewards are also dependent on the covariates.

The problem comes from an iterative process generating data as follows:

* At each round, the world creates an observation consisting of a set of covariates (features) of fixed dimension, and a reward (which is stochastic but dependent on the covariates) for each arm/choice/label.
* An agent must choose an arm or label for the observation.
* The world reveals the reward for the arm chosen by the agent, but not for the other arms.

The aim is to create a policy that would maximize the rewards obtained by the agent. The arms might also expire over time and new arms might appear too, leading to the same exploration-exploitation dilemma faced in multi-armed bandits.

The problem is very similar to multi-class or multi-label classification (with the reward being whether the right label was chosen or not), but with the big difference that the right label or set of labels is not known for each observation, only whether the label that was chosen by the agent for each observation was correct or not.

While, in general, algorithms for the contextual bandits problem assume continuous rewards in the range `[0,1]`, **this package deals only with the case of discrete rewards `{0,1}`**, and only with the case of arms that all see the same covariates. Some methods might still work fine for continuous rewards, but they are not meant to be used with them.

Three of the main problematics that arise in contextual bandits are:

* Building a policy or strategy for making choices in an online setting that would manage exploration of new arms under different features, or exploitation of arms that are known to be good for some features - covered in `contextualbandits.online`.
* Building a policy/algorithm with data collected from a different policy, covered in `contextualbandits.offpolicy` (a.k.a. counter-factual risk minimization).
* Evaluating the performance of different strategies/policies/algorithms based on partially-labeled data, covered in `contextualbandits.evaluation`.

This package does not deal with other related topics such as:

* Incorporating social networks and similarity information between observations and/or arms - for some implementations of methods dealing with similarity information see [BanditLib](https://github.com/huazhengwang/BanditLib)
* Bandits with "expert advise" (e.g. Exp4, OnlineCover)
* Streaming clustering (used for defining similarity buckets)


For more information, see the user guides below.

Most of the algorithms here are meta-heuristics that take a binary classifier (such as Logistic Regression or XGBoost) as a black-box oracle.


## Getting started

You can find detailed usage examples with public datasets in the following IPython notebooks:

* [Online Contextual Bandits](http://nbviewer.jupyter.org/github/david-cortes/contextualbandits/blob/master/example/online_contextual_bandits.ipynb)
* [Off-policy Learning in Contextual Bandits](http://nbviewer.jupyter.org/github/david-cortes/contextualbandits/blob/master/example/offpolicy_learning.ipynb)
* [Policy Evaluation in Contextual Bandits](http://nbviewer.jupyter.org/github/david-cortes/contextualbandits/blob/master/example/policy_evaluation.ipynb)


## Documentation

Package documentation is available in readthedocs:
[http://contextual-bandits.readthedocs.io](http://contextual-bandits.readthedocs.io)

Documentation is also internally available through docstrings (e.g. you can try `help(contextualbandits.online.BootstrappedUCB)`, `help(contextualbandits.online.BootstrappedUCB.fit)`, etc.).

## Recent additions

* Can now pass per-arm smoothing and beta_prior hyperparameters.
* Can now work with sparse matrices in CSR format.
* Added functionality for ranking top-N arms instead of always picking the single best one.
* Added tree-based partitioned UCB and TS.
* Added new online method `ParametricTS`.
* Added option for `ExploreFirst` to make choices using active learning.
* Updated the online example notebook for better results with both full-refit and streaming-mode versions after the latest additions.
* Added a `random_state` parameter to the methods for getting reproducible results.
* Added option to use base classifier's `warm_start` if available (for faster model fitting).
* Added functionality for `refit_buffer` in the batch/streaming train mode (see docs for details).
* Added a linear regression class which keeps the matrices used for the closed-form solution, so that it can be fit incrementally while giving the same solution as if fitted to all data at once.
* LinTS and LogisticTS are faster to maker predictions due to pre-computing some of the necessary steps after fitting.
* LinUCB speed has been improved by taking more efficient matrix operation routes and using Cython code.


## Implemented algorithms

Methods in this package include:
 
Online linear models:
* LinUCB (see [2] and [11]) 
* Linear Thompson Sampling (see [4])
* Logistic UCB and Thompson sampling (see [1])

Adaptations from multi-armed bandits taking arbitrary classifiers:
* Upper Confidence Bound (see [1], [6] and [3])
* Thompson Sampling (see [1] and [3])
* Epsilon Greedy (see [1], [7] and [6])
* Adaptive Greedy (see [1] and [5])
* Explore-Then-Exploit (see [1])

Other:
* Exploration based on active learning (see [1])
* SoftMax chooser (see [1]).
* Tree-based MAB partitioners (see [14]).

Off-policy:
* Offset Tree (see [8])
* Doubly-Robust Policy Optimization (see [10])

Evaluation:
* Rejection Sampling (see [2])
* Doubly-Robust Policy Evaluation (see [9])
* NCIS (see [13])

Most of the methods here can work with streaming data by fitting them to the data in batches if the base classifier has a `partial_fit` method. They otherwise require to be refit to all the historic data every time they are updated. In batch training mode, methods based on bootstrapping approximate resamples either through setting random weights or through including each observation a number of times ~ Poisson(1) (see documentation for details).

Also included is a linear regression class (`contextualbandits.linreg.LinearRegression`) which keeps the matrices used for the closed-form solution and updates them incrementally when calling `partial_fit` - the advantage being that fitting it in batches leads to the same result as fitting it to all data - in order to go along with the batch/streaming methods from `contextualbandits.online`.

![image](plots/bibtex_results.png "bibtex_simulation")

![image](plots/offpolicy.png "bibtex_offpolicy")

## Serializing (pickling) objects

Using `pickle` to serialize objects from this library is likely to fail. Use `dill` instead, which has the same syntax as pickle, e.g.:
```python
import dill
from sklearn.linear_model import SGDClassifier
from contextualbandits.online import BootstrappedUCB

m = BootstrappedUCB(SGDClassifier(loss="log"), nchoices = 5, batch_train = True)
dill.dump(m, open("saved_ucb_model.dill", "wb"))
m = dill.load(open("saved_ucb_model.dill", "rb"))
```

## Some comments

Many of the algorithms here oftentimes don't manage to beat simpler benchmarks (e.g. Offset Tree vs. a naïve One-Vs-Rest using only subsets of the data for each classifier), and I wouldn't recommend relying on them. They are nevertheless provided for comparison purposes.

If in doubt of where to start or which method to choose, `BootstrappedUCB` is the safest bet for online methods, and `OffsetTree` is the safest bet for off-policy methods, when considering using methods without tuning any hyperparameters.

Many of this package's methods assume that the binary classification algorithms used have probabilistic outputs (e.g. `DoublyRobustEstimator`), ideally with a `predict_proba` method, or with a `decision_function` method to which it will apply a sigmoid transformation (otherwise will assume the outputs from `predict` are bounded between zero and one). Under some of the online algorithms (e.g. `SoftmaxExplorer`, `AdaptiveGreedy`) or if using smoothing, this will not work very well with e.g. SVM, in which case you'll need to programmatically define a new class that performs a recalibration within its `fit` method, and outputs the calibrated numbers through its `predict_proba` (see reference [12]).

Be aware that this is a research-oriented package, and is meant to provide flexibility at the expense of speed.

## References

* [1] Cortes, D. (2018). Adapting multi-armed bandits policies to contextual bandits scenarios. arXiv preprint arXiv:1811.04383.

* [2] Li, L., Chu, W., Langford, J., & Schapire, R. E. (2010, April). A contextual-bandit approach to personalized news article recommendation. In Proceedings of the 19th international conference on World wide web (pp. 661-670). ACM.

* [3] Chapelle, O., & Li, L. (2011). An empirical evaluation of thompson sampling. In Advances in neural information processing systems (pp. 2249-2257).

* [4] Agrawal, S., & Goyal, N. (2013, February). Thompson sampling for contextual bandits with linear payoffs. In International Conference on Machine Learning (pp. 127-135).

* [5] Chakrabarti, D., Kumar, R., Radlinski, F., & Upfal, E. (2009). Mortal multi-armed bandits. In Advances in neural information processing systems (pp. 273-280).

* [6] Vermorel, J., & Mohri, M. (2005, October). Multi-armed bandit algorithms and empirical evaluation. In European conference on machine learning (pp. 437-448). Springer, Berlin, Heidelberg.

* [7] Yue, Y., Broder, J., Kleinberg, R., & Joachims, T. (2012). The k-armed dueling bandits problem. Journal of Computer and System Sciences, 78(5), 1538-1556.

* [8] Beygelzimer, A., & Langford, J. (2009, June). The offset tree for learning with partial labels. In Proceedings of the 15th ACM SIGKDD international conference on Knowledge discovery and data mining (pp. 129-138). ACM.

* [9] Dudík, M., Langford, J., & Li, L. (2011). Doubly robust policy evaluation and learning. arXiv preprint arXiv:1103.4601.

* [10] Dudík, M., Erhan, D., Langford, J., & Li, L. (2014). Doubly robust policy evaluation and optimization. Statistical Science, 485-511.

* [11] Chu, W., Li, L., Reyzin, L., & Schapire, R. (2011, June). Contextual bandits with linear payoff functions. In Proceedings of the Fourteenth International Conference on Artificial Intelligence and Statistics (pp. 208-214).

* [12] Kuhn, M., & Johnson, K. (2013). Applied predictive modeling (Vol. 26). New York: Springer.

* [13] Gilotte, A., Calauzènes, C., Nedelec, T., Abraham, A., & Dollé, S. (2018, February). Offline a/b testing for recommender systems. In Proceedings of the Eleventh ACM International Conference on Web Search and Data Mining (pp. 198-206).

* [14] Elmachtoub, A. N., McNellis, R., Oh, S., & Petrik, M. (2017). A practical method for solving contextual bandit problems using decision trees. arXiv preprint arXiv:1706.04687.<|MERGE_RESOLUTION|>--- conflicted
+++ resolved
@@ -17,15 +17,13 @@
 pip install --no-use-pep517 contextualbandits
 ```
 
-<<<<<<< HEAD
+Fedora Linux users can install package using dnf package manager:
+
+```dnf install python3-contextualbandits```
+
 
 _Note: as of version 0.2.0, this package contains Cython code which needs to be compiled - meaning, it requires a C compiler and setting up Python's setuptools to use it. If for some reason the latest version fails to install in your setup, it's still possible to install an earlier version which was pure-python with `pip install contextualbandits==0.1.8.5` (also available in this GitHub page under branch `no_cython`)._
 
-=======
-Fedora Linux users can install package using dnf package manager:
-
-```dnf install python3-contextualbandits```
->>>>>>> 8027bd0f
 
 ## Problem description
 
